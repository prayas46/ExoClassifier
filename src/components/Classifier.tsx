import { useState } from "react";
import { motion } from "framer-motion";
import { Button } from "@/components/ui/button";
import { Slider } from "@/components/ui/slider";
import { Label } from "@/components/ui/label";
import { Rocket, BarChart3, Globe, Star, Zap } from "lucide-react";

type AnalysisMode = "single" | "batch";

interface ClassificationResult {
  planet_type: string;
  confidence: number;
  habitability_score: number;
  size_category: string;
  temperature: number;
}

export default function Classifier() {
  const [mode, setMode] = useState<AnalysisMode>("single");
  const [showAdvanced, setShowAdvanced] = useState(false);
  const [isAnalyzing, setIsAnalyzing] = useState(false);
  const [result, setResult] = useState<ClassificationResult | null>(null);
  
  // Parameter states
  const [orbitalPeriod, setOrbitalPeriod] = useState([365.25]);
  const [planetRadius, setPlanetRadius] = useState([1.0]);
  const [transitDepth, setTransitDepth] = useState([1000]);
  const [transitDuration, setTransitDuration] = useState([3.5]);
  const [planetMass, setPlanetMass] = useState([1.0]);
  const [stellarTemp, setStellarTemp] = useState([5778]);
  const [stellarRadius, setStellarRadius] = useState([1.0]);
  const [systemDistance, setSystemDistance] = useState([200]);

  const resetToDefaults = () => {
    setOrbitalPeriod([365.25]);
    setPlanetRadius([1.0]);
    setTransitDepth([1000]);
    setTransitDuration([3.5]);
    setPlanetMass([1.0]);
    setStellarTemp([5778]);
    setStellarRadius([1.0]);
    setSystemDistance([200]);
  };

  const handleClassification = () => {
    const planetData = {
      orbital_period: orbitalPeriod[0],
      planet_radius: planetRadius[0],
      transit_depth: transitDepth[0],
      transit_duration: transitDuration[0],
      planet_mass: planetMass[0],
      stellar_temperature: stellarTemp[0],
      stellar_radius: stellarRadius[0],
      system_distance: systemDistance[0]
    };
    
    setIsAnalyzing(true);
    
    // Simulate API call with mock result
    setTimeout(() => {
      const mockResult: ClassificationResult = {
        planet_type: planetRadius[0] > 2 ? "Gas Giant" : planetRadius[0] > 1.5 ? "Super-Earth" : "Earth-like",
        confidence: 85 + Math.random() * 10,
        habitability_score: stellarTemp[0] > 4000 && stellarTemp[0] < 7000 ? 70 + Math.random() * 25 : 20 + Math.random() * 40,
        size_category: planetRadius[0] > 4 ? "Jupiter-sized" : planetRadius[0] > 2 ? "Neptune-sized" : planetRadius[0] > 1.25 ? "Super-Earth" : "Earth-sized",
        temperature: Math.round(stellarTemp[0] * Math.pow(stellarRadius[0] / (orbitalPeriod[0] / 365.25), 0.5))
      };
      setResult(mockResult);
      setIsAnalyzing(false);
    }, 2000);
    
    console.log('Classifying exoplanet with data:', planetData);
  };

  return (
<<<<<<< HEAD
<<<<<<< HEAD
    <section className="relative w-full py-20 px-4">
      <div className="container mx-auto w-full">
=======
=======
>>>>>>> 5f296824
    <section id="classifier" className="relative w-full py-20 px-4 bg-background">
      <div className="container mx-auto max-w-6xl">
>>>>>>> 5f296824ce1d5bb02f9175f50ca353b159d1eb88
        {/* Tab Buttons */}
        <motion.div
          initial={{ opacity: 0, y: 20 }}
          whileInView={{ opacity: 1, y: 0 }}
          viewport={{ once: true }}
          transition={{ duration: 0.6 }}
          className="flex justify-center gap-4 mb-8"
        >
          <button
            onClick={() => setMode("single")}
            className={`flex items-center gap-2 px-6 py-3 rounded-full text-sm font-medium transition-all ${
              mode === "single"
                ? "bg-card text-primary border border-primary/30 shadow-lg"
                : "bg-card/50 text-muted-foreground border border-border hover:border-primary/20"
            }`}
          >
            <Rocket className="w-4 h-4" />
            Single Planet Analysis
          </button>
          <button
            onClick={() => setMode("batch")}
            className={`flex items-center gap-2 px-6 py-3 rounded-full text-sm font-medium transition-all ${
              mode === "batch"
                ? "bg-card text-primary border border-primary/30 shadow-lg"
                : "bg-card/50 text-muted-foreground border border-border hover:border-primary/20"
            }`}
          >
            <BarChart3 className="w-4 h-4" />
            Batch Analysis
          </button>
        </motion.div>

<<<<<<< HEAD
        {/* Main Content - Two Column Layout */}
        <div className="grid grid-cols-1 lg:grid-cols-2 gap-8">
          {/* Left Column - Classifier Form */}
          <motion.div
            initial={{ opacity: 0, x: -20 }}
            whileInView={{ opacity: 1, x: 0 }}
            viewport={{ once: true }}
            transition={{ duration: 0.6, delay: 0.1 }}
            className="bg-card rounded-3xl p-8 md:p-12 shadow-2xl border border-border"
          >
            <h2 className="text-3xl md:text-4xl font-light text-primary mb-4">
              {mode === "single" ? "Single Planet Analysis" : "Batch Analysis"}
            </h2>
            <p className="text-muted-foreground mb-8">
              {mode === "single"
                ? "Enter the parameters of an exoplanet to get its classification. You don't need to fill all fields - the model will use available data."
                : "Upload a CSV file with multiple exoplanet observations for batch classification."}
            </p>
=======
        {/* Main Form Card */}
        <motion.div
          initial={{ opacity: 0, y: 20 }}
          whileInView={{ opacity: 1, y: 0 }}
          viewport={{ once: true }}
          transition={{ duration: 0.6, delay: 0.1 }}
          className="bg-card rounded-2xl p-8 md:p-10 shadow-xl border border-border"
        >
          <h2 className="text-3xl md:text-4xl font-light mb-2">
            {mode === "single" ? "Single Planet Analysis" : "Batch Analysis"}
          </h2>
          <p className="text-muted-foreground text-sm mb-8">
            {mode === "single"
              ? "Adjust parameters to analyze an exoplanet candidate"
              : "Upload CSV file for batch classification"}
          </p>
>>>>>>> 5f296824ce1d5bb02f9175f50ca353b159d1eb88

          {mode === "single" ? (
            <div className="space-y-8">
              {/* Row 1: Orbital Period, Planet Radius */}
              <div className="grid grid-cols-1 md:grid-cols-2 gap-8">
                <div className="space-y-4">
                  <Label htmlFor="orbital-period" className="flex items-center gap-2 text-base font-medium">
                    Orbital Period (days): {orbitalPeriod[0].toFixed(2)}
                  </Label>
                  <Slider
                    id="orbital-period"
                    value={orbitalPeriod}
                    onValueChange={setOrbitalPeriod}
                    max={1000}
                    min={0.5}
                    step={0.01}
                    className="w-full"
                  />
                </div>
                <div className="space-y-4">
                  <Label htmlFor="planet-radius" className="flex items-center gap-2 text-base font-medium">
                    Planet Radius (Earth radii): {planetRadius[0].toFixed(2)}
                  </Label>
                  <Slider
                    id="planet-radius"
                    value={planetRadius}
                    onValueChange={setPlanetRadius}
                    max={10}
                    min={0.1}
                    step={0.01}
                    className="w-full"
                  />
                </div>
              </div>

              {/* Row 2: Transit Depth, Transit Duration */}
              <div className="grid grid-cols-1 md:grid-cols-2 gap-8">
                <div className="space-y-4">
                  <Label htmlFor="transit-depth" className="flex items-center gap-2 text-base font-medium">
                    Transit Depth (ppm): {transitDepth[0].toFixed(0)}
                  </Label>
                  <Slider
                    id="transit-depth"
                    value={transitDepth}
                    onValueChange={setTransitDepth}
                    max={5000}
                    min={10}
                    step={10}
                    className="w-full"
                  />
                </div>

                <div className="space-y-4">
                  <Label htmlFor="transit-duration" className="flex items-center gap-2 text-base font-medium">
                    Transit Duration (hours): {transitDuration[0].toFixed(1)}
                  </Label>
                  <Slider
                    id="transit-duration"
                    value={transitDuration}
                    onValueChange={setTransitDuration}
                    max={12}
                    min={0.5}
                    step={0.1}
                    className="w-full"
                  />
                </div>
              </div>

              {/* Row 3: Planet Mass, Stellar Temperature */}
              <div className="grid grid-cols-1 md:grid-cols-2 gap-8">
                <div className="space-y-4">
                  <Label htmlFor="planet-mass" className="flex items-center gap-2 text-base font-medium">
                    Planet Mass (Earth masses): {planetMass[0].toFixed(2)}
                  </Label>
                  <Slider
                    id="planet-mass"
                    value={planetMass}
                    onValueChange={setPlanetMass}
                    max={10}
                    min={0.01}
                    step={0.01}
                    className="w-full"
                  />
                </div>
                <div className="space-y-4">
                  <Label htmlFor="stellar-temp" className="flex items-center gap-2 text-base font-medium">
                    Stellar Temperature (K): {stellarTemp[0].toFixed(0)}
                  </Label>
                  <Slider
                    id="stellar-temp"
                    value={stellarTemp}
                    onValueChange={setStellarTemp}
                    max={10000}
                    min={2000}
                    step={50}
                    className="w-full"
                  />
                </div>
              </div>

              {/* Row 4: Stellar Radius, System Distance */}
              <div className="grid grid-cols-1 md:grid-cols-2 gap-8">
                <div className="space-y-4">
                  <Label htmlFor="stellar-radius" className="flex items-center gap-2 text-base font-medium">
                    Stellar Radius (Solar radii): {stellarRadius[0].toFixed(2)}
                  </Label>
                  <Slider
                    id="stellar-radius"
                    value={stellarRadius}
                    onValueChange={setStellarRadius}
                    max={5}
                    min={0.1}
                    step={0.01}
                    className="w-full"
                  />
                </div>
                <div className="space-y-4">
                  <Label htmlFor="system-distance" className="flex items-center gap-2 text-base font-medium">
                    System Distance (pc): {systemDistance[0].toFixed(0)}
                  </Label>
                  <Slider
                    id="system-distance"
                    value={systemDistance}
                    onValueChange={setSystemDistance}
                    max={1000}
                    min={1}
                    step={1}
                    className="w-full"
                  />
                </div>
              </div>

              {/* Advanced Inputs Toggle */}
              <div className="flex flex-wrap gap-4 pt-8 justify-center">
                <Button
                  variant="outline"
                  onClick={() => setShowAdvanced(!showAdvanced)}
                  className="text-sm px-6 py-3 rounded-full font-medium shadow-md hover:shadow-lg transition-all"
                >
                  {showAdvanced ? "Hide" : "Show"} Advanced Quality Inputs
                </Button>
                <Button 
                  variant="outline" 
                  onClick={resetToDefaults} 
                  className="text-sm px-6 py-3 rounded-full font-medium shadow-md hover:shadow-lg transition-all"
                >
                  ✨ Prefill good-quality defaults
                </Button>
              </div>

              {/* Classify Button */}
<<<<<<< HEAD
<<<<<<< HEAD
              <div className="flex justify-center pt-8">
                <Button
                  size="lg"
                  onClick={handleClassification}
                  disabled={isAnalyzing}
                  className="bg-primary text-primary-foreground hover:bg-primary/90 rounded-full px-12 py-6 text-lg font-medium shadow-lg hover:shadow-xl transition-all"
=======
              <div className="flex justify-center pt-4">
                <Button
                  size="lg"
                  onClick={handleClassification}
                  className="rounded-full px-10 py-6 text-base shadow-lg hover:shadow-xl transition-all"
>>>>>>> 5f296824ce1d5bb02f9175f50ca353b159d1eb88
=======
              <div className="flex justify-center pt-4">
                <Button
                  size="lg"
                  onClick={handleClassification}
                  className="rounded-full px-10 py-6 text-base shadow-lg hover:shadow-xl transition-all"
>>>>>>> 5f296824
                >
                  {isAnalyzing ? (
                    <>
                      <div className="w-5 h-5 mr-2 border-2 border-current border-t-transparent rounded-full animate-spin" />
                      Analyzing...
                    </>
                  ) : (
                    <>
                      <Rocket className="w-5 h-5 mr-2" />
                      Classify Exoplanet
                    </>
                  )}
                </Button>
              </div>
            </div>
          ) : (
            <div className="space-y-6">
              <div className="border-2 border-dashed border-border rounded-xl p-12 text-center">
                <BarChart3 className="w-16 h-16 mx-auto mb-4 text-muted-foreground" />
                <h3 className="text-xl font-medium mb-2">Upload CSV File</h3>
                <p className="text-muted-foreground mb-4">
                  Drop your file here or click to browse
                </p>
                <Button variant="outline">Select File</Button>
              </div>
              <div className="flex justify-center pt-6">
                <Button
                  size="lg"
                  className="bg-primary text-primary-foreground hover:bg-primary/90 rounded-full px-12 py-6 text-lg font-medium shadow-lg hover:shadow-xl transition-all"
                >
                  <BarChart3 className="w-5 h-5 mr-2" />
                  Analyze Batch
                </Button>
              </div>
            </div>
          )}
          </motion.div>

          {/* Right Column - 3D Visualization & Results */}
          <motion.div
            initial={{ opacity: 0, x: 20 }}
            whileInView={{ opacity: 1, x: 0 }}
            viewport={{ once: true }}
            transition={{ duration: 0.6, delay: 0.2 }}
            className="bg-card rounded-3xl p-8 md:p-12 shadow-2xl border border-border"
          >
            <h3 className="text-2xl md:text-3xl font-light text-primary mb-6">
              3D Exoplanet Model
            </h3>
            
            {/* 3D Visualization Container */}
            <div className="relative w-full h-64 mb-8 bg-gradient-to-br from-slate-900 to-purple-900 rounded-2xl overflow-hidden border border-primary/20">
              <iframe 
                src='https://my.spline.design/worldplanet-ACy9j4dwrbm6RTBiCz8JGpFz/' 
                frameBorder='0' 
                width='100%' 
                height='100%'
                className="rounded-2xl"
                title="3D Exoplanet Model"
              />
              
              {/* Loading overlay */}
              {isAnalyzing && (
                <motion.div
                  initial={{ opacity: 0 }}
                  animate={{ opacity: 1 }}
                  className="absolute inset-0 bg-black/50 flex items-center justify-center rounded-2xl"
                >
                  <div className="text-center text-white">
                    <div className="w-12 h-12 border-4 border-primary border-t-transparent rounded-full animate-spin mx-auto mb-4" />
                    <p>Generating 3D model...</p>
                  </div>
                </motion.div>
              )}
            </div>

            {/* Results Panel */}
            {result && (
              <motion.div
                initial={{ opacity: 0, y: 20 }}
                animate={{ opacity: 1, y: 0 }}
                transition={{ duration: 0.6 }}
                className="space-y-4"
              >
                <h4 className="text-xl font-semibold text-primary mb-4">Classification Results</h4>
                
                <div className="grid grid-cols-2 gap-4">
                  <div className="bg-primary/10 rounded-lg p-4 border border-primary/20">
                    <div className="flex items-center gap-2 mb-2">
                      <Globe className="w-4 h-4 text-primary" />
                      <span className="text-sm font-medium">Planet Type</span>
                    </div>
                    <p className="text-lg font-semibold">{result.planet_type}</p>
                  </div>
                  
                  <div className="bg-primary/10 rounded-lg p-4 border border-primary/20">
                    <div className="flex items-center gap-2 mb-2">
                      <Zap className="w-4 h-4 text-primary" />
                      <span className="text-sm font-medium">Confidence</span>
                    </div>
                    <p className="text-lg font-semibold">{result.confidence.toFixed(1)}%</p>
                  </div>
                  
                  <div className="bg-primary/10 rounded-lg p-4 border border-primary/20">
                    <div className="flex items-center gap-2 mb-2">
                      <Star className="w-4 h-4 text-primary" />
                      <span className="text-sm font-medium">Habitability</span>
                    </div>
                    <p className="text-lg font-semibold">{result.habitability_score.toFixed(0)}%</p>
                  </div>
                  
                  <div className="bg-primary/10 rounded-lg p-4 border border-primary/20">
                    <div className="flex items-center gap-2 mb-2">
                      <Globe className="w-4 h-4 text-primary" />
                      <span className="text-sm font-medium">Size</span>
                    </div>
                    <p className="text-lg font-semibold">{result.size_category}</p>
                  </div>
                </div>
              </motion.div>
            )}
          </motion.div>
        </div>

        {/* Footer Text */}
        <motion.p
          initial={{ opacity: 0 }}
          whileInView={{ opacity: 1 }}
          viewport={{ once: true }}
          transition={{ duration: 0.6, delay: 0.2 }}
          className="text-center text-muted-foreground text-xs mt-6"
        >
          NASA Data • ML Classification • Open Source
        </motion.p>
      </div>
    </section>
  );
}<|MERGE_RESOLUTION|>--- conflicted
+++ resolved
@@ -73,16 +73,8 @@
   };
 
   return (
-<<<<<<< HEAD
-<<<<<<< HEAD
-    <section className="relative w-full py-20 px-4">
+    <section id="classifier" className="relative w-full py-20 px-4 bg-background">
       <div className="container mx-auto w-full">
-=======
-=======
->>>>>>> 5f296824
-    <section id="classifier" className="relative w-full py-20 px-4 bg-background">
-      <div className="container mx-auto max-w-6xl">
->>>>>>> 5f296824ce1d5bb02f9175f50ca353b159d1eb88
         {/* Tab Buttons */}
         <motion.div
           initial={{ opacity: 0, y: 20 }}
@@ -115,7 +107,6 @@
           </button>
         </motion.div>
 
-<<<<<<< HEAD
         {/* Main Content - Two Column Layout */}
         <div className="grid grid-cols-1 lg:grid-cols-2 gap-8">
           {/* Left Column - Classifier Form */}
@@ -134,24 +125,6 @@
                 ? "Enter the parameters of an exoplanet to get its classification. You don't need to fill all fields - the model will use available data."
                 : "Upload a CSV file with multiple exoplanet observations for batch classification."}
             </p>
-=======
-        {/* Main Form Card */}
-        <motion.div
-          initial={{ opacity: 0, y: 20 }}
-          whileInView={{ opacity: 1, y: 0 }}
-          viewport={{ once: true }}
-          transition={{ duration: 0.6, delay: 0.1 }}
-          className="bg-card rounded-2xl p-8 md:p-10 shadow-xl border border-border"
-        >
-          <h2 className="text-3xl md:text-4xl font-light mb-2">
-            {mode === "single" ? "Single Planet Analysis" : "Batch Analysis"}
-          </h2>
-          <p className="text-muted-foreground text-sm mb-8">
-            {mode === "single"
-              ? "Adjust parameters to analyze an exoplanet candidate"
-              : "Upload CSV file for batch classification"}
-          </p>
->>>>>>> 5f296824ce1d5bb02f9175f50ca353b159d1eb88
 
           {mode === "single" ? (
             <div className="space-y-8">
@@ -303,28 +276,12 @@
               </div>
 
               {/* Classify Button */}
-<<<<<<< HEAD
-<<<<<<< HEAD
               <div className="flex justify-center pt-8">
                 <Button
                   size="lg"
                   onClick={handleClassification}
                   disabled={isAnalyzing}
                   className="bg-primary text-primary-foreground hover:bg-primary/90 rounded-full px-12 py-6 text-lg font-medium shadow-lg hover:shadow-xl transition-all"
-=======
-              <div className="flex justify-center pt-4">
-                <Button
-                  size="lg"
-                  onClick={handleClassification}
-                  className="rounded-full px-10 py-6 text-base shadow-lg hover:shadow-xl transition-all"
->>>>>>> 5f296824ce1d5bb02f9175f50ca353b159d1eb88
-=======
-              <div className="flex justify-center pt-4">
-                <Button
-                  size="lg"
-                  onClick={handleClassification}
-                  className="rounded-full px-10 py-6 text-base shadow-lg hover:shadow-xl transition-all"
->>>>>>> 5f296824
                 >
                   {isAnalyzing ? (
                     <>
@@ -361,16 +318,16 @@
               </div>
             </div>
           )}
-          </motion.div>
-
-          {/* Right Column - 3D Visualization & Results */}
-          <motion.div
-            initial={{ opacity: 0, x: 20 }}
-            whileInView={{ opacity: 1, x: 0 }}
-            viewport={{ once: true }}
-            transition={{ duration: 0.6, delay: 0.2 }}
-            className="bg-card rounded-3xl p-8 md:p-12 shadow-2xl border border-border"
-          >
+        </motion.div>
+        
+        {/* Right Column - 3D Visualization & Results */}
+        <motion.div
+          initial={{ opacity: 0, x: 20 }}
+          whileInView={{ opacity: 1, x: 0 }}
+          viewport={{ once: true }}
+          transition={{ duration: 0.6, delay: 0.2 }}
+          className="bg-card rounded-3xl p-8 md:p-12 shadow-2xl border border-border"
+        >
             <h3 className="text-2xl md:text-3xl font-light text-primary mb-6">
               3D Exoplanet Model
             </h3>
